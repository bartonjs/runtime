--- conflicted
+++ resolved
@@ -1,28 +1,5 @@
 {
   "dependencies": {
-<<<<<<< HEAD
-    "Microsoft.NETCore.Platforms": "1.0.2-beta-24512-01",
-    "System.Diagnostics.DiagnosticSource": "4.3.0-beta-24512-01",
-    "System.Diagnostics.Process": "4.3.0-beta-24512-01",
-    "System.Diagnostics.Tracing": "4.3.0-beta-24512-01",
-    "System.Globalization": "4.3.0-beta-24512-01",
-    "System.IO": "4.3.0-beta-24512-01",
-    "System.IO.FileSystem": "4.3.0-beta-24512-01",
-    "System.Linq.Expressions": "4.3.0-beta-24512-01",
-    "System.Net.NetworkInformation": "4.3.0-beta-24512-01",
-    "System.Net.Primitives": "4.3.0-beta-24512-01",
-    "System.Net.Security": "4.3.0-beta-24512-01",
-    "System.Net.Sockets": "4.3.0-beta-24512-01",
-    "System.ObjectModel": "4.3.0-beta-24512-01",
-    "System.Runtime.Extensions": "4.3.0-beta-24512-01",
-    "System.Security.Cryptography.Algorithms": "4.3.0-beta-24512-01",
-    "System.Security.Cryptography.X509Certificates": "4.3.0-beta-24512-01",
-    "System.Security.Principal.Windows": "4.3.0-beta-24512-01",
-    "System.Text.Encoding": "4.3.0-beta-24512-01",
-    "System.Text.RegularExpressions": "4.3.0-beta-24512-01",
-    "System.Threading.Tasks": "4.3.0-beta-24512-01",
-    "System.Threading.Tasks.Parallel": "4.3.0-beta-24512-01",
-=======
     "Microsoft.NETCore.Platforms": "4.3.0-beta-devapi-24512-01",
     "System.Diagnostics.DiagnosticSource": "4.3.0-beta-devapi-24512-01",
     "System.Diagnostics.Process": "4.3.0-beta-devapi-24512-01",
@@ -44,13 +21,12 @@
     "System.Text.RegularExpressions": "4.3.0-beta-devapi-24512-01",
     "System.Threading.Tasks": "4.3.0-beta-devapi-24512-01",
     "System.Threading.Tasks.Parallel": "4.3.0-beta-devapi-24512-01",
->>>>>>> dc76e699
     "test-runtime": {
       "target": "project",
       "exclude": "compile"
     },
-    "Microsoft.xunit.netcore.extensions": "1.0.0-prerelease-00807-03",
-    "Microsoft.DotNet.BuildTools.TestSuite": "1.0.0-prerelease-00807-03"
+    "Microsoft.xunit.netcore.extensions": "1.0.0-prerelease-00731-01",
+    "Microsoft.DotNet.BuildTools.TestSuite": "1.0.0-prerelease-00731-01"
   },
   "frameworks": {
     "netstandard1.3": {}
