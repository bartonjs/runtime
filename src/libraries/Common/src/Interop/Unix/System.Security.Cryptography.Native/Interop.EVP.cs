--- conflicted
+++ resolved
@@ -34,16 +34,11 @@
         private static extern IntPtr CryptoNative_EvpSha384();
 
         [DllImport(Libraries.CryptoNative, EntryPoint = "CryptoNative_EvpSha512")]
-<<<<<<< HEAD
         private static extern IntPtr CryptoNative_EvpSha512();
-=======
-        internal static extern IntPtr EvpSha512();
->>>>>>> 99741fce
 
         [DllImport(Libraries.CryptoNative, EntryPoint = "CryptoNative_GetMaxMdSize")]
         private static extern int GetMaxMdSize();
 
-<<<<<<< HEAD
         // For these shared algorithm handles the native functions are idempotent,
         // so it doesn't matter if there's a parallel race to set the field initially.
         internal static IntPtr EvpMd5() =>
@@ -79,7 +74,9 @@
                     return EvpSha512();
                 default:
                     throw new CryptographicException(SR.Cryptography_UnknownHashAlgorithm, algorithmName);
-=======
+            }
+        }
+
         [DllImport(Libraries.CryptoNative, EntryPoint = "CryptoNative_Pbkdf2")]
         private static unsafe extern int Pbkdf2(
             byte* pPassword,
@@ -111,7 +108,6 @@
                     digestEvp,
                     pDestination,
                     destination.Length);
->>>>>>> 99741fce
             }
         }
 
