--- conflicted
+++ resolved
@@ -206,10 +206,6 @@
 			}
 
 			[Kept]
-<<<<<<< HEAD
-=======
-			[RecognizedReflectionAccessPattern]
->>>>>>> b19b5aeb
 			public static void TestUnknownBindingFlagsAndName (BindingFlags bindingFlags, string name)
 			{
 				// Since the binding flags and name are not known linker should mark all methods on the type
